export default () => ({
  blockchains: [
    // {
    //   name: 'Arbitrum One',
    //   rpcUrl:
    //     process.env.ARB_ONE_URL,
    //   fastSyncRpcUrl: process.env.ARB_ONE_FAST_SYNC_RPC,
    //   chainId: 42161,
    //   cacheManagerAddress: '0x51dedbd2f190e0696afbee5e60bfde96d86464ec',
    //   arbWasmCacheAddress: '0x0000000000000000000000000000000000000072',
    //   cacheManagerAutomationAddress:
<<<<<<< HEAD
    //     '0x51dedbd2f190e0696afbee5e60bfde96d86464ec', // TBD
    //   originBlock: 249721686, // First TX on CM contract.
=======
    //     '0x343FAF37071Ae1Bb8676b5a116c82D9db52696C0',
>>>>>>> 9dbf9e79
    //   lastSyncedBlock: 0,
    // },
    {
      name: 'Arbitrum Sepolia',
<<<<<<< HEAD
      rpcUrl: process.env.ARB_SEPOLIA_URL,
      fastSyncRpcUrl: process.env.ARB_SEPOLIA_FAST_SYNC_RPC,
      chainId: 421614,
      cacheManagerAddress: '0x0c9043d042ab52cfa8d0207459260040cca54253',
      arbWasmCacheAddress: '0x0000000000000000000000000000000000000072',
      cacheManagerAutomationAddress:
        '0x343FAF37071Ae1Bb8676b5a116c82D9db52696C0',
      originBlock: 109913803, // First TX on CM contract.
      lastSyncedBlock: 0,
    },
    {
      name: 'Arbitrum Local',
      rpcUrl: process.env.ARB_LOCAL_URL,
      fastSyncRpcUrl: process.env.ARB_LOCAL_FAST_SYNC_RPC,
      chainId: 412346,
      cacheManagerAddress: '0x0f1f89aaf1c6fdb7ff9d361e4388f5f3997f12a8',
      arbWasmCacheAddress: '0x0000000000000000000000000000000000000072',
      cacheManagerAutomationAddress:
        '0x075C94dF4e30274A3fd38b0d13ef501Cc83542D6',
      originBlock: 1,
=======
      rpcUrl:
        'https://arb-sepolia.g.alchemy.com/v2/4Fz5j6zHZW8RjDfSnUmER1rvh4iiBWgm',
      chainId: 421614,
      cacheManagerAddress: '0x0c9043d042ab52cfa8d0207459260040cca54253',
      arbWasmCacheAddress: '0x0000000000000000000000000000000000000072',
      cacheManagerAutomationAddress:
        '0xC7648B1E8B385e4aA97e276185e5c4020574652B',
>>>>>>> 9dbf9e79
      lastSyncedBlock: 0,
    },
    // {
    //   name: 'Arbitrum Local',
    //   rpcUrl: 'http://localhost:8547',
    //   chainId: 412346,
    //   cacheManagerAddress: '0x0f1f89aaf1c6fdb7ff9d361e4388f5f3997f12a8',
    //   arbWasmCacheAddress: '0x0000000000000000000000000000000000000072',
    //   cacheManagerAutomationAddress:
    //     '0x075C94dF4e30274A3fd38b0d13ef501Cc83542D6',
    //   lastSyncedBlock: 0,
    // },
  ],
  eventTypes: [
    // CacheManager
    'InsertBid',
    'DeleteBid',
    'Pause',
    'Unpause',
    'SetCacheSize',
    'SetDecayRate',
    'Initialized',
    // CacheManagerAutomation
    'ContractAdded',
    'ContractUpdated',
    'ContractRemoved',
    'BidAttempted',
    'BidPlaced',
    'BidError',
    'BalanceUpdated',
    'UpkeepPerformed',
    'UserBalanceOperation',
  ],
});<|MERGE_RESOLUTION|>--- conflicted
+++ resolved
@@ -9,17 +9,12 @@
     //   cacheManagerAddress: '0x51dedbd2f190e0696afbee5e60bfde96d86464ec',
     //   arbWasmCacheAddress: '0x0000000000000000000000000000000000000072',
     //   cacheManagerAutomationAddress:
-<<<<<<< HEAD
     //     '0x51dedbd2f190e0696afbee5e60bfde96d86464ec', // TBD
     //   originBlock: 249721686, // First TX on CM contract.
-=======
-    //     '0x343FAF37071Ae1Bb8676b5a116c82D9db52696C0',
->>>>>>> 9dbf9e79
     //   lastSyncedBlock: 0,
     // },
     {
       name: 'Arbitrum Sepolia',
-<<<<<<< HEAD
       rpcUrl: process.env.ARB_SEPOLIA_URL,
       fastSyncRpcUrl: process.env.ARB_SEPOLIA_FAST_SYNC_RPC,
       chainId: 421614,
@@ -30,36 +25,17 @@
       originBlock: 109913803, // First TX on CM contract.
       lastSyncedBlock: 0,
     },
-    {
-      name: 'Arbitrum Local',
-      rpcUrl: process.env.ARB_LOCAL_URL,
-      fastSyncRpcUrl: process.env.ARB_LOCAL_FAST_SYNC_RPC,
-      chainId: 412346,
-      cacheManagerAddress: '0x0f1f89aaf1c6fdb7ff9d361e4388f5f3997f12a8',
-      arbWasmCacheAddress: '0x0000000000000000000000000000000000000072',
-      cacheManagerAutomationAddress:
-        '0x075C94dF4e30274A3fd38b0d13ef501Cc83542D6',
-      originBlock: 1,
-=======
-      rpcUrl:
-        'https://arb-sepolia.g.alchemy.com/v2/4Fz5j6zHZW8RjDfSnUmER1rvh4iiBWgm',
-      chainId: 421614,
-      cacheManagerAddress: '0x0c9043d042ab52cfa8d0207459260040cca54253',
-      arbWasmCacheAddress: '0x0000000000000000000000000000000000000072',
-      cacheManagerAutomationAddress:
-        '0xC7648B1E8B385e4aA97e276185e5c4020574652B',
->>>>>>> 9dbf9e79
-      lastSyncedBlock: 0,
-    },
     // {
-    //   name: 'Arbitrum Local',
-    //   rpcUrl: 'http://localhost:8547',
-    //   chainId: 412346,
-    //   cacheManagerAddress: '0x0f1f89aaf1c6fdb7ff9d361e4388f5f3997f12a8',
-    //   arbWasmCacheAddress: '0x0000000000000000000000000000000000000072',
-    //   cacheManagerAutomationAddress:
-    //     '0x075C94dF4e30274A3fd38b0d13ef501Cc83542D6',
-    //   lastSyncedBlock: 0,
+      // name: 'Arbitrum Local',
+      // rpcUrl: process.env.ARB_LOCAL_URL,
+      // fastSyncRpcUrl: process.env.ARB_LOCAL_FAST_SYNC_RPC,
+      // chainId: 412346,
+      // cacheManagerAddress: '0x0f1f89aaf1c6fdb7ff9d361e4388f5f3997f12a8',
+      // arbWasmCacheAddress: '0x0000000000000000000000000000000000000072',
+      // cacheManagerAutomationAddress:
+      //   '0x075C94dF4e30274A3fd38b0d13ef501Cc83542D6',
+      // originBlock: 1,
+      // lastSyncedBlock: 0,
     // },
   ],
   eventTypes: [
